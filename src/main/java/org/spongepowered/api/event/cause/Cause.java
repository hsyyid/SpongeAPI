/*
 * This file is part of Sponge, licensed under the MIT License (MIT).
 *
 * Copyright (c) SpongePowered.org <http://www.spongepowered.org>
 * Copyright (c) contributors
 *
 * Permission is hereby granted, free of charge, to any person obtaining a copy
 * of this software and associated documentation files (the "Software"), to deal
 * in the Software without restriction, including without limitation the rights
 * to use, copy, modify, merge, publish, distribute, sublicense, and/or sell
 * copies of the Software, and to permit persons to whom the Software is
 * furnished to do so, subject to the following conditions:
 *
 * The above copyright notice and this permission notice shall be included in
 * all copies or substantial portions of the Software.
 *
 * THE SOFTWARE IS PROVIDED "AS IS", WITHOUT WARRANTY OF ANY KIND, EXPRESS OR
 * IMPLIED, INCLUDING BUT NOT LIMITED TO THE WARRANTIES OF MERCHANTABILITY,
 * FITNESS FOR A PARTICULAR PURPOSE AND NONINFRINGEMENT. IN NO EVENT SHALL THE
 * AUTHORS OR COPYRIGHT HOLDERS BE LIABLE FOR ANY CLAIM, DAMAGES OR OTHER
 * LIABILITY, WHETHER IN AN ACTION OF CONTRACT, TORT OR OTHERWISE, ARISING FROM,
 * OUT OF OR IN CONNECTION WITH THE SOFTWARE OR THE USE OR OTHER DEALINGS IN
 * THE SOFTWARE.
 */

package org.spongepowered.api.event.cause;

import com.google.common.base.Optional;
<<<<<<< HEAD
=======
import org.spongepowered.api.block.Block;
import org.spongepowered.api.entity.Entity;
import org.spongepowered.api.event.cause.reason.Reason;

import javax.annotation.Nullable;

import static com.google.common.base.Preconditions.checkNotNull;
>>>>>>> 3bd6903a

/**
 * A cause represents the reason or initiator of an event.
 *
 * <p>For example, if a block of sand is placed where it drops, the block
 * of sand would create a falling sand entity, which then would place another
 * block of sand. The block place event for the final block of sand would have
 * the cause chain of the block of sand -&gt; falling sand entity.</p>
 *
 * <p>It is not possible to accurately the describe the chain of causes in
 * all scenarios so a best effort approach is generally acceptable. For
 * example, a player might press a lever, activating a complex Redstone
 * circuit, which would then launch TNT and cause the destruction of
 * some blocks, but tracing this event would be too complicated and thus
 * may not be attempted.</p>
 */
<<<<<<< HEAD
public interface Cause {
=======
public class Cause<T> {
    
    private final Optional<Cause> parent;
    private final T cause;
    private final Optional<Reason> reason;
>>>>>>> 3bd6903a

    /**
     * Create a new cause instance.
     *
     * @param parent An optional parent
     * @param cause The causing object (may be a block, entity, etc.)
     * @param reason An optional reason
     */
<<<<<<< HEAD
    Optional<Cause> getParent();
=======
    public Cause(@Nullable Cause parent, T cause, @Nullable Reason reason) {
        checkNotNull(cause);
        this.parent = Optional.fromNullable(parent);
        this.cause = cause;
        this.reason = Optional.fromNullable(reason);
    }

    /**
     * Get the parent cause of this cause.
     *
     * @return The parent cause
     */
    public Optional<Cause> getParent() {
        return parent;
    }

    /**
     * Get the causing object (it may be an {@link Entity}, {@link Block},
     * etc.).
     *
     * @return The cause
     */
    public T getCause() {
        return cause;
    }

    /**
     * Get the reason.
     *
     * @return The reason
     */
    public Optional<Reason> getReason() {
        return reason;
    }
>>>>>>> 3bd6903a

}<|MERGE_RESOLUTION|>--- conflicted
+++ resolved
@@ -26,8 +26,6 @@
 package org.spongepowered.api.event.cause;
 
 import com.google.common.base.Optional;
-<<<<<<< HEAD
-=======
 import org.spongepowered.api.block.Block;
 import org.spongepowered.api.entity.Entity;
 import org.spongepowered.api.event.cause.reason.Reason;
@@ -35,7 +33,6 @@
 import javax.annotation.Nullable;
 
 import static com.google.common.base.Preconditions.checkNotNull;
->>>>>>> 3bd6903a
 
 /**
  * A cause represents the reason or initiator of an event.
@@ -52,15 +49,11 @@
  * some blocks, but tracing this event would be too complicated and thus
  * may not be attempted.</p>
  */
-<<<<<<< HEAD
-public interface Cause {
-=======
 public class Cause<T> {
     
     private final Optional<Cause> parent;
     private final T cause;
     private final Optional<Reason> reason;
->>>>>>> 3bd6903a
 
     /**
      * Create a new cause instance.
@@ -69,9 +62,6 @@
      * @param cause The causing object (may be a block, entity, etc.)
      * @param reason An optional reason
      */
-<<<<<<< HEAD
-    Optional<Cause> getParent();
-=======
     public Cause(@Nullable Cause parent, T cause, @Nullable Reason reason) {
         checkNotNull(cause);
         this.parent = Optional.fromNullable(parent);
@@ -106,6 +96,5 @@
     public Optional<Reason> getReason() {
         return reason;
     }
->>>>>>> 3bd6903a
 
 }